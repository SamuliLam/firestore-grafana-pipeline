--- conflicted
+++ resolved
@@ -1,15 +1,12 @@
 import datetime
 from typing import List
-<<<<<<< HEAD
 from src.db import SensorData, clean_sensor_id
 
 def normalize_sensor_data(data: dict, sensor_id=None) -> List[SensorData]:
-=======
 from google.api_core.datetime_helpers import DatetimeWithNanoseconds
 
 
 def normalize_sensor_data(data: dict, sensor_id) -> List[SensorData]:
->>>>>>> 6faccbfa
     """
     Parse incoming JSON data into SensorData objects in EAV format.
 
@@ -32,63 +29,15 @@
         try:
             # Extract and validate required fields
             f_timestamp = item.get("timestamp")
-<<<<<<< HEAD
-            
-            if not sensor_id:
-                sensor_id = item.get("sensor_id")
-            
-            if not f_timestamp or not sensor_id:
-                print(f"Skipping item: missing timestamp or sensor_id - {item}")
-=======
 
             if not sensor_id:
                 sensor_id = item.get("sensor_id")
 
             if not f_timestamp or not sensor_id:
                 print(f"Skipping item: missing timestamp or sensor id - {item}")
->>>>>>> 6faccbfa
                 continue
             
             # Parse timestamp
-<<<<<<< HEAD
-            if isinstance(f_timestamp, str):
-                try:
-                    timestamp = datetime.datetime.fromisoformat(f_timestamp)
-                except (ValueError, TypeError):
-                    timestamp = datetime.datetime.now()
-            else:
-                timestamp = datetime.datetime.now()
-            
-            # Clean sensor ID
-            sensor_id = clean_sensor_id(sensor_id)
-            
-            # Define metrics to extract
-            metrics = {
-                "temperature": item.get("temperature"),
-                "humidity": item.get("humidity"),
-                "zone": item.get("zone"),
-                "location": item.get("location"),
-            }
-            
-            # Create one SensorData row per metric
-            for metric_name, metric_value in metrics.items():
-                if metric_value is not None:
-                    # Convert numeric values to float, keep strings as is
-                    if isinstance(metric_value, (int, float)):
-                        metric_value = round(float(metric_value), 2)
-                    else:
-                        metric_value = str(metric_value)
-                    
-                    sensor_row = SensorData(
-                        timestamp=timestamp,
-                        sensor_id=sensor_id,
-                        metric_name=metric_name,
-                        metric_value=metric_value,
-                        source="viherpysäkki"
-                    )
-                    rows.append(sensor_row)
-            
-=======
             if isinstance(f_timestamp, DatetimeWithNanoseconds):
                 timestamp = f_timestamp.replace(tzinfo=None)
             else:
@@ -108,7 +57,6 @@
             )
 
             rows.append(sensor_row)
->>>>>>> 6faccbfa
             print(f"Parsed sensor data: {sensor_id} @ {timestamp}")
         
         except Exception as e:
