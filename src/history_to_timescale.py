import os

from google.cloud import firestore
from src.db import insert_sensor_rows, SensorData, get_oldest_collection_timestamp_from_db
from src.utils.SensorDataParser import SensorDataParser
from src.utils.sync_status import sync_status
from src.utils.SensorDataParser import POSSIBLE_TIMESTAMP_FIELDS


# Firestore client
<<<<<<< HEAD
project_id = os.getenv("GCP_PROJECT_ID")
CLIENT = firestore.Client(project=project_id)
=======
CLIENT = None

def get_firestore_client():
    global CLIENT
    if CLIENT is None:
        try:
            CLIENT = firestore.Client(project="prj-mtp-jaak-leht-ufl")
        except Exception as e:
            print(f"Failed to initialize Firestore client: {e}")
            return None
    return CLIENT

>>>>>>> d9f19bfa

# Firestore collections to fetch history from
COLLECTIONS = os.getenv("FIRESTORE_COLLECTIONS", "").split(",")


def sync_firestore_to_timescale():
    sync_status["state"] = "running"
    sync_status["error"] = None

    client = get_firestore_client()
    if not client:
        sync_status["state"] = "failed"
        sync_status["error"] = "Firestore client not initialized (check credentials)"
        print("Firestore client initialization failed. Skipping sync.")
        return

    try:
        for collection_name in COLLECTIONS:
            oldest_ts = get_oldest_collection_timestamp_from_db(collection_name)
            if oldest_ts:
                print(f"Fetching documents older than {oldest_ts} from collection: {collection_name}")
<<<<<<< HEAD
                docs = CLIENT.collection(collection_name).where("timestamp", "<", oldest_ts).stream()
            else:
                print(f"Fetching latest documents from collection: {collection_name}")
                docs = CLIENT.collection(collection_name).stream()
=======
                docs = client.collection(collection_name).where("timestamp", "<", oldest_ts).limit(10).stream()
            else:
                print(f"Fetching latest documents from collection: {collection_name}")
                docs = client.collection(collection_name).limit(10).stream()
>>>>>>> d9f19bfa

            parser = SensorDataParser(collection_name)
            for doc in docs:
                print(f"Parsing collection: {collection_name}")
                rows = parser.process_raw_sensor_data(doc.to_dict())
                if rows:
                    insert_sensor_rows(SensorData, rows)
                    print(f"Saved ({len(rows)} rows) to document {doc.id}")

        sync_status["state"] = "success"
    except Exception as e:
        sync_status["state"] = "failed"
        sync_status["error"] = str(e)
        print(f"Synchronization failed: {e}")
    finally:
        print("Synchronization process completed.")<|MERGE_RESOLUTION|>--- conflicted
+++ resolved
@@ -8,23 +8,19 @@
 
 
 # Firestore client
-<<<<<<< HEAD
 project_id = os.getenv("GCP_PROJECT_ID")
-CLIENT = firestore.Client(project=project_id)
-=======
 CLIENT = None
 
 def get_firestore_client():
     global CLIENT
     if CLIENT is None:
         try:
-            CLIENT = firestore.Client(project="prj-mtp-jaak-leht-ufl")
+            CLIENT = firestore.Client(project=project_id)
         except Exception as e:
             print(f"Failed to initialize Firestore client: {e}")
             return None
     return CLIENT
 
->>>>>>> d9f19bfa
 
 # Firestore collections to fetch history from
 COLLECTIONS = os.getenv("FIRESTORE_COLLECTIONS", "").split(",")
@@ -46,17 +42,10 @@
             oldest_ts = get_oldest_collection_timestamp_from_db(collection_name)
             if oldest_ts:
                 print(f"Fetching documents older than {oldest_ts} from collection: {collection_name}")
-<<<<<<< HEAD
-                docs = CLIENT.collection(collection_name).where("timestamp", "<", oldest_ts).stream()
+                docs = client.collection(collection_name).where("timestamp", "<", oldest_ts).stream()
             else:
                 print(f"Fetching latest documents from collection: {collection_name}")
-                docs = CLIENT.collection(collection_name).stream()
-=======
-                docs = client.collection(collection_name).where("timestamp", "<", oldest_ts).limit(10).stream()
-            else:
-                print(f"Fetching latest documents from collection: {collection_name}")
-                docs = client.collection(collection_name).limit(10).stream()
->>>>>>> d9f19bfa
+                docs = client.collection(collection_name).stream()
 
             parser = SensorDataParser(collection_name)
             for doc in docs:
