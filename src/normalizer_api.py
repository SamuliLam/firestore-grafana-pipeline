--- conflicted
+++ resolved
@@ -17,8 +17,6 @@
 
 app = FastAPI(title="Normalizer-API", lifespan=lifespan)
 
-<<<<<<< HEAD
-=======
 app.add_middleware(
     CORSMiddleware,
     allow_origins=["*"],
@@ -26,14 +24,11 @@
     allow_methods=["*"],
     allow_headers=["*"],
 )
->>>>>>> e9480f34
 
 @app.get("/health")
 async def health_check():
     return {"status": "ok"}
 
-<<<<<<< HEAD
-=======
 @app.post("/api/sensors")
 async def add_sensor(request: Request):
     try:
@@ -53,7 +48,6 @@
         print("Error:", e)
         return {"status": "error", "error": str(e)}
 
->>>>>>> e9480f34
 
 @app.post("/webhook")
 async def firestore_webhook(request: Request):
