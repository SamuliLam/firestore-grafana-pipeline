import time
import traceback
from datetime import datetime
from typing import Optional, Dict, Any, List
from sqlalchemy import (
    create_engine, text, Column, String, Float, DateTime, Text, ForeignKey
)
from sqlalchemy.orm import declarative_base, Session
from sqlalchemy.exc import OperationalError
from sqlalchemy.dialects.postgresql import insert

DB_HOST = "timescaledb"
DB_PORT = "5432"
DB_USER = "admin"
DB_PASSWORD = "admin"
DB_NAME = "sensor_data"
DATABASE_URL = f"postgresql://{DB_USER}:{DB_PASSWORD}@{DB_HOST}:{DB_PORT}/{DB_NAME}"

Base = declarative_base()
ENGINE: Optional[create_engine] = None

class SensorMetadata(Base):
    """Sensor metadata table"""
    __tablename__ = "sensor_metadata"
    sensor_id = Column(String(50), primary_key=True, nullable=False)
    latitude = Column(Float, nullable=False)
    longitude = Column(Float, nullable=False)

class SensorData(Base):
    """EAV-style sensor data table"""
    __tablename__ = "sensor_data"
    timestamp = Column(DateTime, primary_key=True, nullable=False)
    sensor_id = Column(String(50), primary_key=True, nullable=False, 
                       ForeignKey("sensor_metadata.sensor_id"))
    metric_name = Column(String(100), primary_key=True, nullable=False)
    metric_value = Column(Text, nullable=False)

# Database Functions
def get_engine(max_retries=10, delay=5):
    """Create or reuse DB engine with retry logic."""
    global ENGINE
    if ENGINE is not None:
        return ENGINE
    for attempt in range(max_retries):
        try:
            ENGINE = create_engine(DATABASE_URL)
            ENGINE.connect()
            print("Connected to TimescaleDB.")
            return ENGINE
        except OperationalError as e:
            print(f"Connection attempt {attempt + 1} failed: {e}")
            time.sleep(delay)
    raise ConnectionError("Failed to connect to TimescaleDB after multiple attempts.")

def init_db():
    """Initialize tables and hypertable."""
    engine = get_engine()
    Base.metadata.create_all(engine)
    with engine.connect() as conn:
        conn.execute(text(f"""
            SELECT create_hypertable('{SensorData.__tablename__}', 'timestamp',
                                     chunk_time_interval => interval '1 week',
                                     if_not_exists => TRUE,
                                     migrate_data => TRUE);
        """))
        conn.commit()
    print("Database initialized with sensor_metadata and sensor_data tables.")

def sensor_exists_in_data(sensor_id: str) -> bool:
    """Check if a sensor_id exists in the sensor_data table."""
    engine = get_engine()
    with Session(engine) as session:
        result = session.query(SensorData).filter(
            SensorData.sensor_id == sensor_id
        ).first()
        return result is not None

<<<<<<< HEAD
def insert_sensor_metadata(metadata_rows: list[dict]):
    """Insert sensor metadata rows. Validates that sensor_id exists in sensor_data table."""
    engine = get_engine()
    with Session(engine) as session:
        for row in metadata_rows:
            sensor_id = row.get("sensor_id") if isinstance(row, dict) else row.sensor_id
            
            # Check if sensor_id exists in sensor_data table
            if not sensor_exists_in_data(sensor_id):
                raise ValueError(f"Sensor {sensor_id} does not exist in sensor_data table")
            
            if isinstance(row, dict):
                row = SensorMetadata(**row)
            session.merge(row)
        
        session.commit()
        print(f"Saved {len(metadata_rows)} rows to sensor_metadata.")

def insert_sensor_rows(model, dict_rows: list[dict]):
    """Insert sensor data rows directly into the database."""
    engine = get_engine()
    with Session(engine) as session:
        for row in dict_rows:
=======
def insert_sensor_rows(model, dict_rows: list[dict]):
    """Insert sensor data rows directly into the database."""
    engine = get_engine()

    with Session(engine) as session:

        for row in dict_rows:

>>>>>>> 46e96722
            if isinstance(row, dict):
                row = model(**row)
            elif not isinstance(row, model):
                raise TypeError(
<<<<<<< HEAD
                    f"Row must be a dict or {model.__tablename__} instance, got {type(row)}"
                )
=======
                    f"Row must be a dict or {model.__tablename__} instace, got {type(row)}"
                )

>>>>>>> 46e96722
            session.merge(row)
        
        session.commit()
        print(f"Saved {len(dict_rows)} rows to table {model.__tablename__}.")

def get_oldest_timestamp_from_db() -> Optional[datetime]:
    engine = get_engine()
    with engine.connect() as conn:
        result = conn.execute(text(f"SELECT MIN(timestamp) FROM {SensorData.__tablename__}"))
        return result.scalar()<|MERGE_RESOLUTION|>--- conflicted
+++ resolved
@@ -30,7 +30,7 @@
     """EAV-style sensor data table"""
     __tablename__ = "sensor_data"
     timestamp = Column(DateTime, primary_key=True, nullable=False)
-    sensor_id = Column(String(50), primary_key=True, nullable=False, 
+    sensor_id = Column(String(50), primary_key=True, nullable=False,
                        ForeignKey("sensor_metadata.sensor_id"))
     metric_name = Column(String(100), primary_key=True, nullable=False)
     metric_value = Column(Text, nullable=False)
@@ -75,22 +75,21 @@
         ).first()
         return result is not None
 
-<<<<<<< HEAD
 def insert_sensor_metadata(metadata_rows: list[dict]):
     """Insert sensor metadata rows. Validates that sensor_id exists in sensor_data table."""
     engine = get_engine()
     with Session(engine) as session:
         for row in metadata_rows:
             sensor_id = row.get("sensor_id") if isinstance(row, dict) else row.sensor_id
-            
+
             # Check if sensor_id exists in sensor_data table
             if not sensor_exists_in_data(sensor_id):
                 raise ValueError(f"Sensor {sensor_id} does not exist in sensor_data table")
-            
+
             if isinstance(row, dict):
                 row = SensorMetadata(**row)
             session.merge(row)
-        
+
         session.commit()
         print(f"Saved {len(metadata_rows)} rows to sensor_metadata.")
 
@@ -99,30 +98,14 @@
     engine = get_engine()
     with Session(engine) as session:
         for row in dict_rows:
-=======
-def insert_sensor_rows(model, dict_rows: list[dict]):
-    """Insert sensor data rows directly into the database."""
-    engine = get_engine()
-
-    with Session(engine) as session:
-
-        for row in dict_rows:
-
->>>>>>> 46e96722
             if isinstance(row, dict):
                 row = model(**row)
             elif not isinstance(row, model):
                 raise TypeError(
-<<<<<<< HEAD
                     f"Row must be a dict or {model.__tablename__} instance, got {type(row)}"
                 )
-=======
-                    f"Row must be a dict or {model.__tablename__} instace, got {type(row)}"
-                )
+            session.merge(row)
 
->>>>>>> 46e96722
-            session.merge(row)
-        
         session.commit()
         print(f"Saved {len(dict_rows)} rows to table {model.__tablename__}.")
 
