--- conflicted
+++ resolved
@@ -9,8 +9,4 @@
 COPY ../src /app
 
 #TODO: csv_to_sql.py with final version that uses firestore as datasource
-<<<<<<< HEAD
-CMD ["python", "main.py"]
-=======
-CMD ["python", "csv_to_sql.py"]
->>>>>>> be3d5188
+CMD ["python", "main.py"]